--- conflicted
+++ resolved
@@ -24,12 +24,8 @@
         # url = 'https://drive.google.com/uc?id=1bThUNtIHx4xEQyffVBSf82ABDDh2HlFn'
         # output_dataset_name = 'abo_128_completed.zip'
         # output_dataset_name = 'abo_128_completed_white.zip'
-<<<<<<< HEAD
-        output_dataset_name = 'abo_512_completed_white.zip'
-=======
         # output_dataset_name = 'abo_512_completed_white.zip'
         output_dataset_name = 'debug.zip'
->>>>>>> be6dfbd2
 
         dir_path = os.path.dirname(os.path.realpath(__file__))
         # extracted_data_path = os.path.join(working_dir, os.path.splitext(download_name)[0])
