--- conflicted
+++ resolved
@@ -215,9 +215,5 @@
        
         rgb = torch.sigmoid(x[..., 1:])*(1 + 2*0.001) - 0.001 # Uses sigmoid clamping from MipNeRF
         sigma = x[..., 0:1]
-<<<<<<< HEAD
-        # st()
-=======
        
->>>>>>> be6dfbd2
         return {'rgb': rgb, 'sigma': sigma}