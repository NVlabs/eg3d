--- conflicted
+++ resolved
@@ -203,10 +203,7 @@
 @click.option('--volume_res',    help='volume resolution.', metavar='INT',  type=click.IntRange(min=16), required=False, default=128) # default=128 after finishing pipeline
 @click.option('--decoder_dim',    help='OSGDecoder.', metavar='INT',  type=click.IntRange(min=8), required=False, default=32) # default=128 after finishing pipeline
 @click.option('--decoder_outdim',    help='OSGDecoder.', metavar='INT',  type=click.IntRange(min=8), required=False, default=32) # default=128 after finishing pipeline
-<<<<<<< HEAD
-=======
 @click.option('--use_ray_directions', help='If true, use_ray_directions during rendering.', metavar='BOOL',  type=bool, required=False, default=True)
->>>>>>> be6dfbd2
 
 def main(**kwargs):
     """Train a GAN using the techniques described in the paper
@@ -288,11 +285,8 @@
         c.G_kwargs.pc_dim = [opts.num_points, opts.num_materials]
         c.G_kwargs.volume_res = opts.volume_res
         c.G_kwargs.decoder_dim = opts.decoder_dim
-<<<<<<< HEAD
         c.D_kwargs.class_name = 'training.volume_discriminator.VolumeDualDiscriminator'
         # c.D_kwargs.class_name = 'training.dual_discriminator.DualDiscriminator'
-=======
->>>>>>> be6dfbd2
         # c.G_kwargs.decoder_outdim = opts.decoder_outdim
 
 
