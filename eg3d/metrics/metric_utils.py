--- conflicted
+++ resolved
@@ -244,13 +244,7 @@
 
     # Main loop.
     item_subset = [(i * opts.num_gpus + opts.rank) % num_items for i in range((num_items - 1) // opts.num_gpus + 1)]
-<<<<<<< HEAD
-<<<<<<< HEAD
-    st()
-=======
->>>>>>> 9b8bd5184702b4e1b544a2d353e2fc3844f43200
-=======
->>>>>>> 9b8bd518
+
     for images, _labels, _pc in torch.utils.data.DataLoader(dataset=dataset, sampler=item_subset, batch_size=batch_size, **data_loader_kwargs):
         if images.shape[1] == 1:
             images = images.repeat([1, 3, 1, 1])
